--- conflicted
+++ resolved
@@ -68,130 +68,92 @@
          |package object client {
          |  val VERSION = "${version.value}"
          |}
-         |""".stripMargin
-      )
-      Seq(file)
-    }
-)
-
-lazy val spark = (project in file("spark")) dependsOn (client) settings (
-    name := "delta-sharing-spark",
-    crossScalaVersions := Seq(scala212, scala213),
-    commonSettings,
-    scalaStyleSettings,
-    releaseSettings,
-    libraryDependencies ++= Seq(
-      "org.apache.spark" %% "spark-sql" % sparkVersion % "provided",
-      "org.apache.spark" %% "spark-catalyst" % sparkVersion % "test" classifier "tests",
-      "org.apache.spark" %% "spark-core" % sparkVersion % "test" classifier "tests",
-      "org.apache.spark" %% "spark-sql" % sparkVersion % "test" classifier "tests",
-      "org.scalatest" %% "scalatest" % "3.2.3" % "test"
-    ),
-    Compile / sourceGenerators += Def.task {
-      val file = (Compile / sourceManaged).value / "io" / "delta" / "sharing" / "spark" / "package.scala"
-      IO.write(
-        file,
-        s"""package io.delta.sharing
+         |""".stripMargin)
+    Seq(file)
+  }
+)
+
+lazy val spark = (project in file("spark")) dependsOn(client) settings(
+  name := "delta-sharing-spark",
+  crossScalaVersions := Seq(scala212, scala213),
+  commonSettings,
+  scalaStyleSettings,
+  releaseSettings,
+  libraryDependencies ++= Seq(
+    "org.apache.spark" %% "spark-sql" % sparkVersion % "provided",
+    "org.apache.spark" %% "spark-catalyst" % sparkVersion % "test" classifier "tests",
+    "org.apache.spark" %% "spark-core" % sparkVersion % "test" classifier "tests",
+    "org.apache.spark" %% "spark-sql" % sparkVersion % "test" classifier "tests",
+    "org.scalatest" %% "scalatest" % "3.2.3" % "test"
+  ),
+  Compile / sourceGenerators += Def.task {
+    val file = (Compile / sourceManaged).value / "io" / "delta" / "sharing" / "spark" / "package.scala"
+    IO.write(file,
+      s"""package io.delta.sharing
          |
          |package object spark {
          |  val VERSION = "${version.value}"
          |}
-         |""".stripMargin
-      )
-      Seq(file)
-    }
-)
-
-lazy val server = (project in file("server")) enablePlugins (JavaAppPackaging) settings (
-    name := "delta-sharing-server",
-    scalaVersion := scala212,
-    commonSettings,
-    scalaStyleSettings,
-    releaseSettings,
-    dockerUsername := Some("deltaio"),
-    dockerBuildxPlatforms := Seq("linux/arm64", "linux/amd64"),
-    scriptClasspath ++= Seq("../conf"),
-    libraryDependencies ++= Seq(
-      // Pin versions for jackson libraries as the new version of `jackson-module-scala` introduces a
-      // breaking change making us not able to use `delta-standalone`.
-      "com.fasterxml.jackson.core" % "jackson-core" % "2.6.7",
-      "com.fasterxml.jackson.core" % "jackson-databind" % "2.6.7.3",
-      "com.fasterxml.jackson.module" %% "jackson-module-scala" % "2.6.7.1",
-      "com.fasterxml.jackson.dataformat" % "jackson-dataformat-yaml" % "2.6.7",
-      "org.json4s" %% "json4s-jackson" % "3.5.3" excludeAll (
-        ExclusionRule("com.fasterxml.jackson.core"),
-        ExclusionRule("com.fasterxml.jackson.module")
-      ),
-      "com.linecorp.armeria" %% "armeria-scalapb" % "1.6.0" excludeAll (
-        ExclusionRule("com.fasterxml.jackson.core"),
-        ExclusionRule("com.fasterxml.jackson.module"),
-        ExclusionRule("org.json4s")
-      ),
-      "com.thesamet.scalapb" %% "scalapb-runtime" % scalapb.compiler.Version.scalapbVersion % "protobuf" excludeAll (
-        ExclusionRule("com.fasterxml.jackson.core"),
-        ExclusionRule("com.fasterxml.jackson.module"),
-        ExclusionRule("org.json4s")
-      ),
-      "org.apache.hadoop" % "hadoop-aws" % "2.10.1" excludeAll (
-        ExclusionRule("com.fasterxml.jackson.core"),
-        ExclusionRule("com.fasterxml.jackson.module"),
-        ExclusionRule("com.google.guava", "guava"),
-        ExclusionRule("com.amazonaws", "aws-java-sdk-bundle")
-      ),
-      "com.amazonaws" % "aws-java-sdk-bundle" % "1.12.189",
-      "org.apache.hadoop" % "hadoop-azure" % "2.10.1" excludeAll (
-        ExclusionRule("com.fasterxml.jackson.core"),
-        ExclusionRule("com.fasterxml.jackson.module"),
-        ExclusionRule("com.google.guava", "guava")
-      ),
-      "com.google.cloud" % "google-cloud-storage" % "2.2.2" excludeAll (
-        ExclusionRule("com.fasterxml.jackson.core"),
-        ExclusionRule("com.fasterxml.jackson.module")
-      ),
-      "com.google.cloud.bigdataoss" % "gcs-connector" % "hadoop2-2.2.4" excludeAll (
-        ExclusionRule("com.fasterxml.jackson.core"),
-        ExclusionRule("com.fasterxml.jackson.module")
-      ),
-      "org.apache.hadoop" % "hadoop-common" % "2.10.1" excludeAll (
-        ExclusionRule("com.fasterxml.jackson.core"),
-        ExclusionRule("com.fasterxml.jackson.module"),
-        ExclusionRule("com.google.guava", "guava")
-      ),
-      "org.apache.hadoop" % "hadoop-client" % "2.10.1" excludeAll (
-        ExclusionRule("com.fasterxml.jackson.core"),
-        ExclusionRule("com.fasterxml.jackson.module"),
-        ExclusionRule("com.google.guava", "guava")
-      ),
-      "org.apache.parquet" % "parquet-hadoop" % "1.10.1" excludeAll (
-        ExclusionRule("com.fasterxml.jackson.core"),
-        ExclusionRule("com.fasterxml.jackson.module"),
-        ExclusionRule("com.google.guava", "guava")
-      ),
-      "io.delta" %% "delta-standalone" % "0.5.0" excludeAll (
-        ExclusionRule("com.fasterxml.jackson.core"),
-        ExclusionRule("com.fasterxml.jackson.module"),
-        ExclusionRule("com.google.guava", "guava")
-      ),
-      "org.apache.spark" %% "spark-sql" % "2.4.7" excludeAll (
-        ExclusionRule("org.slf4j"),
-        ExclusionRule("io.netty"),
-        ExclusionRule("com.fasterxml.jackson.core"),
-        ExclusionRule("com.fasterxml.jackson.module"),
-        ExclusionRule("org.json4s"),
-        ExclusionRule("com.google.guava", "guava")
-      ),
-      "org.slf4j" % "slf4j-api" % "1.6.1",
-      "org.slf4j" % "slf4j-simple" % "1.6.1",
-      "net.sourceforge.argparse4j" % "argparse4j" % "0.9.0",
-      "io.delta" % "delta-kernel-api" % "3.0.0rc1",
-      "io.delta" % "delta-kernel-default" % "3.0.0rc1",
-      "org.scalatest" %% "scalatest" % "3.0.5" % "test"
-    ),
-<<<<<<< HEAD
-    Compile / PB.targets := Seq(
-      scalapb.gen() -> (Compile / sourceManaged).value / "scalapb"
-    )
-=======
+         |""".stripMargin)
+    Seq(file)
+  }
+)
+
+lazy val server = (project in file("server")) enablePlugins(JavaAppPackaging) settings(
+  name := "delta-sharing-server",
+  scalaVersion := scala212,
+  commonSettings,
+  scalaStyleSettings,
+  releaseSettings,
+  dockerUsername := Some("deltaio"),
+  dockerBuildxPlatforms := Seq("linux/arm64", "linux/amd64"),
+  scriptClasspath ++= Seq("../conf"),
+  libraryDependencies ++= Seq(
+    // Pin versions for jackson libraries as the new version of `jackson-module-scala` introduces a
+    // breaking change making us not able to use `delta-standalone`.
+    "com.fasterxml.jackson.core" % "jackson-core" % "2.6.7",
+    "com.fasterxml.jackson.core" % "jackson-databind" % "2.6.7.3",
+    "com.fasterxml.jackson.module" %% "jackson-module-scala" % "2.6.7.1",
+    "com.fasterxml.jackson.dataformat" % "jackson-dataformat-yaml" % "2.6.7",
+    "org.json4s" %% "json4s-jackson" % "3.5.3" excludeAll(
+      ExclusionRule("com.fasterxml.jackson.core"),
+      ExclusionRule("com.fasterxml.jackson.module")
+    ),
+    "com.linecorp.armeria" %% "armeria-scalapb" % "1.6.0" excludeAll(
+      ExclusionRule("com.fasterxml.jackson.core"),
+      ExclusionRule("com.fasterxml.jackson.module"),
+      ExclusionRule("org.json4s")
+    ),
+    "com.thesamet.scalapb" %% "scalapb-runtime" % scalapb.compiler.Version.scalapbVersion % "protobuf" excludeAll(
+      ExclusionRule("com.fasterxml.jackson.core"),
+      ExclusionRule("com.fasterxml.jackson.module"),
+      ExclusionRule("org.json4s")
+    ),
+    "org.apache.hadoop" % "hadoop-aws" % "2.10.1" excludeAll(
+      ExclusionRule("com.fasterxml.jackson.core"),
+      ExclusionRule("com.fasterxml.jackson.module"),
+      ExclusionRule("com.google.guava", "guava"),
+      ExclusionRule("com.amazonaws", "aws-java-sdk-bundle")
+    ),
+    "com.amazonaws" % "aws-java-sdk-bundle" % "1.12.189",
+    "org.apache.hadoop" % "hadoop-azure" % "2.10.1" excludeAll(
+      ExclusionRule("com.fasterxml.jackson.core"),
+      ExclusionRule("com.fasterxml.jackson.module"),
+      ExclusionRule("com.google.guava", "guava")
+    ),
+    "com.google.cloud" % "google-cloud-storage" % "2.2.2" excludeAll(
+      ExclusionRule("com.fasterxml.jackson.core"),
+      ExclusionRule("com.fasterxml.jackson.module")
+    ),
+    "com.google.cloud.bigdataoss" % "gcs-connector" % "hadoop2-2.2.4" excludeAll(
+      ExclusionRule("com.fasterxml.jackson.core"),
+      ExclusionRule("com.fasterxml.jackson.module")
+    ),
+    "org.apache.hadoop" % "hadoop-common" % "2.10.1" excludeAll(
+      ExclusionRule("com.fasterxml.jackson.core"),
+      ExclusionRule("com.fasterxml.jackson.module"),
+      ExclusionRule("com.google.guava", "guava")
+    ),
     "org.apache.hadoop" % "hadoop-client" % "2.10.1" excludeAll(
       ExclusionRule("com.fasterxml.jackson.core"),
       ExclusionRule("com.fasterxml.jackson.module"),
@@ -230,7 +192,6 @@
   Compile / PB.targets := Seq(
     scalapb.gen() -> (Compile / sourceManaged).value / "scalapb"
   )
->>>>>>> 4b540102
 )
 
 /*
@@ -261,19 +222,24 @@
   publishMavenStyle := true,
   publishArtifact := true,
   Test / publishArtifact := false,
+
   publishTo := {
     val nexus = "https://oss.sonatype.org/"
     if (isSnapshot.value) {
       Some("snapshots" at nexus + "content/repositories/snapshots")
     } else {
-      Some("releases" at nexus + "service/local/staging/deploy/maven2")
+      Some("releases"  at nexus + "service/local/staging/deploy/maven2")
     }
   },
+
   releasePublishArtifactsAction := PgpKeys.publishSigned.value,
+
   releaseCrossBuild := true,
+
   licenses += ("Apache-2.0", url("http://www.apache.org/licenses/LICENSE-2.0")),
+
   pomExtra :=
-  <url>https://github.com/delta-io/delta-sharing</url>
+    <url>https://github.com/delta-io/delta-sharing</url>
       <scm>
         <url>git@github.com:delta-io/delta-sharing.git</url>
         <connection>scm:git:git@github.com:delta-io/delta-sharing.git</connection>
@@ -333,7 +299,7 @@
 )
 
 // Looks like some of release settings should be set for the root project as well.
-publishArtifact := false // Don't release the root project
+publishArtifact := false  // Don't release the root project
 publish := {}
 publishTo := Some("snapshots" at "https://oss.sonatype.org/content/repositories/snapshots")
 releaseCrossBuild := false
